--- conflicted
+++ resolved
@@ -5,10 +5,7 @@
   - Modify the column name in the returned dataframe from tradingDate to time.
 - Clearly mark functions that are not available for SSI API endpoints.
 - The `mode='live'` option in the function listing_companies() has been removed. The function will now only read the company listing from a csv file on this github repo.
-<<<<<<< HEAD
-=======
 - Update the repo folder tree, added data folder data files, demo folder to store demo files.
->>>>>>> 77808815
 
 # Updated 2023-06-07
 Assist in providing a Vietnamese translation for the README.md file, which will be beneficial for local users.
