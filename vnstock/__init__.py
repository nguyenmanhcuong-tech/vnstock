# Copyright 2022 Thinh Vu @ GitHub
# See LICENSE for details.

__author__ = "Thinh Vu @thinh-vu in GitHub"
<<<<<<< HEAD
__version__ = "0.1.5"
=======
__version__ = "0.1.6"
>>>>>>> 77808815

from .stock import *
# from .utils import *<|MERGE_RESOLUTION|>--- conflicted
+++ resolved
@@ -2,11 +2,7 @@
 # See LICENSE for details.
 
 __author__ = "Thinh Vu @thinh-vu in GitHub"
-<<<<<<< HEAD
-__version__ = "0.1.5"
-=======
 __version__ = "0.1.6"
->>>>>>> 77808815
 
 from .stock import *
 # from .utils import *